--- conflicted
+++ resolved
@@ -1,11 +1,7 @@
-<<<<<<< HEAD
+from __future__ import annotations
+
 import warnings
 from typing import Any, Callable, Dict, List, Tuple, cast
-=======
-from __future__ import annotations
-
-from typing import Any, Callable, Dict, List, cast
->>>>>>> 2fbc79c5
 
 import dask
 import dask.dataframe as dd
