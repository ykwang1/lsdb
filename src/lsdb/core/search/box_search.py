from __future__ import annotations

from typing import List, Tuple

import dask
import hipscat as hc
import numpy as np
import pandas as pd
from hipscat.pixel_math import HealpixPixel
from hipscat.pixel_math.box_filter import filter_pixels_by_box, wrap_ra_angles
from hipscat.pixel_math.validators import validate_box_search
from hipscat.pixel_tree.pixel_tree_builder import PixelTreeBuilder

from lsdb.core.search.abstract_search import AbstractSearch


class BoxSearch(AbstractSearch):
    """Perform a box search to filter the catalog. This type of search is used for a
    range of ra or dec (one or the other). If both, a polygonal search should be used.

    Filters to points within the ra / dec region, specified in degrees.
    Filters partitions in the catalog to those that have some overlap with the region.
    """

    def __init__(
        self,
        metadata: hc.catalog.Catalog,
        ra: Tuple[float, float] | None = None,
        dec: Tuple[float, float] | None = None,
    ):
        ra = tuple(wrap_ra_angles(ra)) if ra else None
        validate_box_search(ra, dec)

        self.ra, self.dec = ra, dec
        self.metadata = metadata

    def search_partitions(self, pixels: List[HealpixPixel]) -> List[HealpixPixel]:
        """Determine the target partitions for further filtering."""
        pixel_tree = PixelTreeBuilder.from_healpix(pixels)
        return filter_pixels_by_box(pixel_tree, self.ra, self.dec)

    def search_points(self, frame: pd.DataFrame) -> pd.DataFrame:
        """Determine the search results within a data frame"""
        return box_filter(frame, self.ra, self.dec, self.metadata)


@dask.delayed
def box_filter(
    data_frame: pd.DataFrame,
    ra: Tuple[float, float] | None,
    dec: Tuple[float, float] | None,
    metadata: hc.catalog.Catalog,
):
    """Filters a dataframe to only include points within the specified box region.

    Args:
        data_frame (pd.DataFrame): DataFrame containing points in the sky
        ra (Tuple[float, float]): Right ascension range, in degrees
        dec (Tuple[float, float]): Declination range, in degrees
        metadata (hipscat.Catalog): hipscat `Catalog` with catalog_info that matches `data_frame`

    Returns:
        A new DataFrame with the rows from `data_frame` filtered to only the points inside the box region.
    """
    mask = np.ones(len(data_frame), dtype=bool)
    if ra is not None:
        ra_values = data_frame[metadata.catalog_info.ra_column]
<<<<<<< HEAD
        wrapped_ra = np.array(wrap_ra_angles(ra_values))
=======
        wrapped_ra = np.asarray(wrap_angles(ra_values))
>>>>>>> 478bd2e0
        mask_ra = _create_ra_mask(ra, wrapped_ra)
        mask = np.logical_and(mask, mask_ra)
    if dec is not None:
        dec_values = data_frame[metadata.catalog_info.dec_column].values
        mask_dec = np.logical_and(dec[0] <= dec_values, dec_values <= dec[1])
        mask = np.logical_and(mask, mask_dec)
    data_frame = data_frame.iloc[mask]
    return data_frame


def _create_ra_mask(ra: Tuple[float, float], values: np.ndarray) -> np.ndarray:
    """Creates the mask to filter right ascension values. If this range crosses
    the discontinuity line (0 degrees), we have a branched logical operation."""
    if ra[0] <= ra[1]:
        mask = np.logical_and(ra[0] <= values, values <= ra[1])
    else:
        mask = np.logical_or(
            np.logical_and(ra[0] <= values, values <= 360),
            np.logical_and(0 <= values, values <= ra[1]),
        )
    return mask<|MERGE_RESOLUTION|>--- conflicted
+++ resolved
@@ -65,11 +65,7 @@
     mask = np.ones(len(data_frame), dtype=bool)
     if ra is not None:
         ra_values = data_frame[metadata.catalog_info.ra_column]
-<<<<<<< HEAD
-        wrapped_ra = np.array(wrap_ra_angles(ra_values))
-=======
-        wrapped_ra = np.asarray(wrap_angles(ra_values))
->>>>>>> 478bd2e0
+        wrapped_ra = np.asarray(wrap_ra_angles(ra_values))
         mask_ra = _create_ra_mask(ra, wrapped_ra)
         mask = np.logical_and(mask, mask_ra)
     if dec is not None:
