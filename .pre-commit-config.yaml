--- conflicted
+++ resolved
@@ -66,29 +66,10 @@
         language: system
         types: [python]
         files: ^src/
-<<<<<<< HEAD
-=======
         args:
           [
             "-rn", # Only display messages
             "-sn", # Don't display the score
-            "--rcfile=src/.pylintrc",
-          ]
-    # Analyze the tests code style and report code that doesn't adhere.
-  - repo: local
-    hooks:
-      - id: pylint
-        name: pylint (python files in tests/)
-        entry: pylint
-        language: system
-        types: [python]
-        files: ^tests/
->>>>>>> 7f72881f
-        args:
-          [
-            "-rn", # Only display messages
-            "-sn", # Don't display the score
-<<<<<<< HEAD
             "--rcfile=src/.pylintrc",
           ]
     # Analyze the tests code style and report code that doesn't adhere.
@@ -106,9 +87,6 @@
             "-sn", # Don't display the score
             "--rcfile=tests/.pylintrc",
           ]
-=======
-            "--rcfile=tests/.pylintrc",
-          ]
 
 
     # Analyze type hints and report errors.
@@ -122,13 +100,12 @@
         files: ^(src|tests)/
         args:
           [
-          
+
             "--ignore-missing-imports", # Ignore imports without type hints
-          
+
           ]
 
     # Make sure Sphinx can build the documentation without issues.
->>>>>>> 7f72881f
   - repo: local
     hooks:
       - id: sphinx-build
